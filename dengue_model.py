# dengue_model.py
import pandas as pd
import numpy as np
import torch
from torch_geometric.data import Data
from torch_geometric.nn import GATConv
from sklearn.preprocessing import StandardScaler
from sklearn.metrics import mean_squared_error, r2_score
from geopy.distance import geodesic

def generate_fictional_data(num_cities=50, num_weeks=104):
    np.random.seed(42)
    cities = [f'CITY_{i:03d}' for i in range(num_cities)]
    dates = pd.date_range(start='2022-01-01', periods=num_weeks, freq='W')
    
    data = []
    for city in cities:
        lat = np.random.uniform(-90, 90)
        lon = np.random.uniform(-180, 180)
        base_temp = np.random.uniform(20, 30)
        base_rainfall = np.random.uniform(50, 150)
        base_population = np.random.uniform(50000, 500000)
        
        for date in dates:
            temp = base_temp + np.random.normal(0, 2)
            rainfall = max(0, base_rainfall * np.random.lognormal(0, 0.5))
            population = base_population * (1 + np.random.uniform(-0.01, 0.01))
            
            season_factor = 1 + 0.5 * np.sin(2 * np.pi * date.dayofyear / 365)
            dengue_cases = int(np.random.negative_binomial(n=5, p=0.5) * season_factor * (temp/25) * (rainfall/100) * (population/100000))
            
            data.append({
                'city': city,
                'date': date.date(),  # Convert to date object
                'temperature': temp,
                'rainfall': rainfall,
                'population': population,
                'dengue_cases': dengue_cases,
                'latitude': lat,
                'longitude': lon
            })
    
    return pd.DataFrame(data)


def engineer_features(df):
    # Ensure the 'date' column is in datetime format
    try:
        df['date'] = pd.to_datetime(df['date'])
    except Exception as e:
        print(f"Error converting 'date' column to datetime: {e}")
        print("Sample of 'date' column:")
        print(df['date'].head())
        raise

    df = df.sort_values(['city', 'date'])
    df['temperature_lag1'] = df.groupby('city')['temperature'].shift(1)
    df['rainfall_lag1'] = df.groupby('city')['rainfall'].shift(1)
    df['cases_lag1'] = df.groupby('city')['dengue_cases'].shift(1)
    df['cumulative_rainfall_4w'] = df.groupby('city')['rainfall'].rolling(window=4).sum().reset_index(0, drop=True)
    
    # Add temporal features
    df['day_of_year'] = df['date'].dt.dayofyear
    df['month'] = df['date'].dt.month
    
    return df.dropna()


def train_test_split_graph(data, test_size=0.2, random_state=None):
    num_nodes = data.num_nodes
    num_test = int(num_nodes * test_size)
    num_train = num_nodes - num_test
    
    if random_state is not None:
        torch.manual_seed(random_state)
    
    perm = torch.randperm(num_nodes)
    train_indices = perm[:num_train]
    test_indices = perm[num_train:]
    
    train_mask = torch.zeros(num_nodes, dtype=torch.bool)
    test_mask = torch.zeros(num_nodes, dtype=torch.bool)
    train_mask[train_indices] = True
    test_mask[test_indices] = True
    
    train_data = data.clone()
    test_data = data.clone()
    
    train_data.train_mask = train_mask
    test_data.test_mask = test_mask
    
    return train_data, test_data


def create_graph(df, max_distance=1000):
    node_mapping = {code: i for i, code in enumerate(df['city'].unique())}
    
    feature_cols = ['temperature', 'rainfall', 'population', 'temperature_lag1', 'rainfall_lag1', 'cases_lag1', 'cumulative_rainfall_4w', 'day_of_year', 'month']
    node_features = df.groupby('city')[feature_cols].last().values
    
    num_nodes = len(node_mapping)
    edges = []
    edge_features = []
    
    for city1, idx1 in node_mapping.items():
        city1_data = df[df['city'] == city1].iloc[-1]
        for city2, idx2 in node_mapping.items():
            if city1 != city2:
                city2_data = df[df['city'] == city2].iloc[-1]
                distance = geodesic((city1_data['latitude'], city1_data['longitude']),
                                    (city2_data['latitude'], city2_data['longitude'])).km
                if distance <= max_distance:
                    edges.append([idx1, idx2])
                    edge_features.append([distance, 
                                          abs(city1_data['population'] - city2_data['population']) / 1000000])
    
    edge_index = torch.tensor(edges, dtype=torch.long).t().contiguous()
    edge_attr = torch.tensor(edge_features, dtype=torch.float)
    
    y = df.groupby('city')['dengue_cases'].last().values
    
    scaler = StandardScaler()
    node_features = scaler.fit_transform(node_features)
    
    data = Data(x=torch.tensor(node_features, dtype=torch.float),
                edge_index=edge_index,
                edge_attr=edge_attr,
                y=torch.tensor(y, dtype=torch.float))
    
    return data, scaler

class DengueGNN(torch.nn.Module):
    def __init__(self, num_node_features, num_edge_features, hidden_channels, num_heads=4):
        super(DengueGNN, self).__init__()
        self.conv1 = GATConv(num_node_features, hidden_channels, heads=num_heads, edge_dim=num_edge_features)
        self.conv2 = GATConv(hidden_channels * num_heads, hidden_channels, heads=1, concat=False, edge_dim=num_edge_features)
        self.lin = torch.nn.Linear(hidden_channels, 1)

    def forward(self, x, edge_index, edge_attr):
        x = torch.relu(self.conv1(x, edge_index, edge_attr))
        x = torch.relu(self.conv2(x, edge_index, edge_attr))
        x = self.lin(x)
        return x.squeeze(-1)

def train_model(train_data, num_epochs=200):
    device = torch.device('cuda' if torch.cuda.is_available() else 'cpu')
    model = DengueGNN(num_node_features=train_data.num_node_features, 
                      num_edge_features=train_data.num_edge_features, 
                      hidden_channels=64).to(device)
    optimizer = torch.optim.Adam(model.parameters(), lr=0.01, weight_decay=5e-4)
    criterion = torch.nn.MSELoss()

    train_data = train_data.to(device)
    model.train()
    for epoch in range(num_epochs):
        optimizer.zero_grad()
        out = model(train_data.x, train_data.edge_index, train_data.edge_attr)
        loss = criterion(out[train_data.train_mask], train_data.y[train_data.train_mask])
        loss.backward()
        optimizer.step()
    
    return model

def evaluate_model(model, test_data):
    model.eval()
    with torch.no_grad():
        out = model(test_data.x, test_data.edge_index, test_data.edge_attr)
        mse = mean_squared_error(test_data.y[test_data.test_mask].cpu().numpy(), 
                                 out[test_data.test_mask].cpu().numpy())
        r2 = r2_score(test_data.y[test_data.test_mask].cpu().numpy(), 
                      out[test_data.test_mask].cpu().numpy())
    return mse, r2

<<<<<<< HEAD
def generate_explanation(city, prediction, features, thresholds, neighboring_cities):
    rainfall = features['rainfall']
    temperature = features['temperature']
    population = features['population']
=======
# def generate_explanation(city, prediction, features, thresholds):
#     rainfall = features['rainfall']
#     temperature = features['temperature']
#     population = features['population']
    
#     risk_level = "high" if prediction > thresholds['high_risk'] else "moderate" if prediction > thresholds['moderate_risk'] else "low"
    
#     explanation = f"The system predicts a {risk_level} dengue risk in {city} with an estimated {prediction:.2f} cases in the next two weeks. "
    
#     reasons = []
#     if rainfall > thresholds['heavy_rainfall']:
#         reasons.append(f"heavy rainfall ({rainfall:.2f} mm)")
#     if temperature > thresholds['high_temperature']:
#         reasons.append(f"high temperature ({temperature:.2f}°C)")
#     if population > thresholds['high_population_density']:
#         reasons.append(f"high population density ({population:.0f} people)")
    
#     if reasons:
#         explanation += "This prediction is based on the following factors: " + ", ".join(reasons) + ". "
#     else:
#         explanation += "No specific high-risk factors were identified, but vigilance is still recommended. "
    
#     recommendations = {
#         "high": [
#             "Intensify vector control measures",
#             "Conduct public awareness campaigns",
#             "Ensure hospitals are prepared for potential outbreaks"
#         ],
#         "moderate": [
#             "Continue regular mosquito control activities",
#             "Encourage community participation in eliminating breeding sites",
#             "Monitor local health facilities for increased dengue cases"
#         ],
#         "low": [
#             "Maintain routine surveillance",
#             "Educate the public on personal protection measures",
#             "Keep emergency response plans updated"
#         ]
#     }
    
#     explanation += "Based on this risk level, we recommend: "
#     explanation += ", ".join(recommendations[risk_level]) + "."
    
#     return explanation
def generate_explanation(city_name, prediction, feature_dict, thresholds, context, stats_analysis):
    rainfall = feature_dict['rainfall']
    temperature = feature_dict['temperature']
    population = feature_dict['population']
>>>>>>> a2f10c50
    
    if prediction > thresholds['high_risk']:
        risk_level = "high"
    elif prediction > thresholds['moderate_risk']:
        risk_level = "moderate"
    else:
        risk_level = "low"
    
    factors = []
    if rainfall > thresholds['heavy_rainfall']:
        factors.append({"name": "Rainfall", "value": f"{rainfall:.2f} mm", "threshold": f"{thresholds['heavy_rainfall']} mm"})
    if temperature > thresholds['high_temperature']:
        factors.append({"name": "Temperature", "value": f"{temperature:.2f}°C", "threshold": f"{thresholds['high_temperature']}°C"})
    if population > thresholds['high_population_density']:
        factors.append({"name": "Population", "value": f"{population:.0f}", "threshold": f"{thresholds['high_population_density']}"})
    
    # Add statistical analysis insights
    explanation += f"\n\nStatistical Analysis:\n"
    explanation += f"- Average dengue cases: {stats_analysis['mean_cases']:.2f} (median: {stats_analysis['median_cases']:.2f})\n"
    explanation += f"- Case variability: {stats_analysis['std_cases']:.2f} (standard deviation)\n"
    explanation += f"- Temperature correlation: {stats_analysis['temp_correlation']:.2f} "
    explanation += f"({'significant' if stats_analysis['temp_correlation_p'] < 0.05 else 'not significant'})\n"
    explanation += f"- Rainfall correlation: {stats_analysis['rain_correlation']:.2f} "
    explanation += f"({'significant' if stats_analysis['rain_correlation_p'] < 0.05 else 'not significant'})\n"
    explanation += f"- Trend: {stats_analysis['trend_direction']} "
    explanation += f"(from {stats_analysis['trend_start']:.2f} to {stats_analysis['trend_end']:.2f} cases)\n"
    
    # Add insights based on statistical analysis
    if stats_analysis['temp_correlation_p'] < 0.05:
        explanation += f"Temperature shows a significant {'positive' if stats_analysis['temp_correlation'] > 0 else 'negative'} correlation with dengue cases. "
    if stats_analysis['rain_correlation_p'] < 0.05:
        explanation += f"Rainfall shows a significant {'positive' if stats_analysis['rain_correlation'] > 0 else 'negative'} correlation with dengue cases. "
    explanation += f"The overall trend of dengue cases is {stats_analysis['trend_direction'].lower()}. "
    
    recommendations = {
        "high": [
            "Intensify vector control measures",
            "Conduct public awareness campaigns",
            "Ensure hospitals are prepared for potential outbreaks"
        ],
        "moderate": [
            "Continue regular mosquito control activities",
            "Encourage community participation in eliminating breeding sites",
            "Monitor local health facilities for increased dengue cases"
        ],
        "low": [
            "Maintain routine surveillance",
            "Educate the public on personal protection measures",
            "Keep emergency response plans updated"
        ]
    }
    
<<<<<<< HEAD
    neighboring_info = f"Neighboring cities with elevated risk: {', '.join(neighboring_cities)}" if neighboring_cities else "No neighboring cities with elevated risk."
=======
    explanation += "\nBased on this risk level and statistical analysis, we recommend: "
    explanation += ", ".join(recommendations[risk_level]) + ". "
    
    # Add recommendations based on statistical insights
    if stats_analysis['trend_direction'] == 'Increasing':
        explanation += "Given the increasing trend, consider allocating additional resources for dengue prevention and control. "
    if stats_analysis['temp_correlation_p'] < 0.05 and stats_analysis['temp_correlation'] > 0:
        explanation += "With temperature significantly correlated to cases, intensify prevention efforts during warmer periods. "
    if stats_analysis['rain_correlation_p'] < 0.05 and stats_analysis['rain_correlation'] > 0:
        explanation += "As rainfall is significantly correlated with cases, increase vigilance and vector control during rainy seasons. "
>>>>>>> a2f10c50
    
    return {
        "city": city,
        "prediction": float(prediction),
        "risk_level": risk_level,
        "factors": factors,
        "recommendations": recommendations[risk_level],
        "neighboring_info": neighboring_info
    }<|MERGE_RESOLUTION|>--- conflicted
+++ resolved
@@ -171,61 +171,10 @@
                       out[test_data.test_mask].cpu().numpy())
     return mse, r2
 
-<<<<<<< HEAD
-def generate_explanation(city, prediction, features, thresholds, neighboring_cities):
-    rainfall = features['rainfall']
-    temperature = features['temperature']
-    population = features['population']
-=======
-# def generate_explanation(city, prediction, features, thresholds):
-#     rainfall = features['rainfall']
-#     temperature = features['temperature']
-#     population = features['population']
-    
-#     risk_level = "high" if prediction > thresholds['high_risk'] else "moderate" if prediction > thresholds['moderate_risk'] else "low"
-    
-#     explanation = f"The system predicts a {risk_level} dengue risk in {city} with an estimated {prediction:.2f} cases in the next two weeks. "
-    
-#     reasons = []
-#     if rainfall > thresholds['heavy_rainfall']:
-#         reasons.append(f"heavy rainfall ({rainfall:.2f} mm)")
-#     if temperature > thresholds['high_temperature']:
-#         reasons.append(f"high temperature ({temperature:.2f}°C)")
-#     if population > thresholds['high_population_density']:
-#         reasons.append(f"high population density ({population:.0f} people)")
-    
-#     if reasons:
-#         explanation += "This prediction is based on the following factors: " + ", ".join(reasons) + ". "
-#     else:
-#         explanation += "No specific high-risk factors were identified, but vigilance is still recommended. "
-    
-#     recommendations = {
-#         "high": [
-#             "Intensify vector control measures",
-#             "Conduct public awareness campaigns",
-#             "Ensure hospitals are prepared for potential outbreaks"
-#         ],
-#         "moderate": [
-#             "Continue regular mosquito control activities",
-#             "Encourage community participation in eliminating breeding sites",
-#             "Monitor local health facilities for increased dengue cases"
-#         ],
-#         "low": [
-#             "Maintain routine surveillance",
-#             "Educate the public on personal protection measures",
-#             "Keep emergency response plans updated"
-#         ]
-#     }
-    
-#     explanation += "Based on this risk level, we recommend: "
-#     explanation += ", ".join(recommendations[risk_level]) + "."
-    
-#     return explanation
-def generate_explanation(city_name, prediction, feature_dict, thresholds, context, stats_analysis):
+def generate_explanation(city_name, prediction, feature_dict, thresholds, neighboring_cities, stats_analysis):
     rainfall = feature_dict['rainfall']
     temperature = feature_dict['temperature']
     population = feature_dict['population']
->>>>>>> a2f10c50
     
     if prediction > thresholds['high_risk']:
         risk_level = "high"
@@ -242,7 +191,13 @@
     if population > thresholds['high_population_density']:
         factors.append({"name": "Population", "value": f"{population:.0f}", "threshold": f"{thresholds['high_population_density']}"})
     
-    # Add statistical analysis insights
+    explanation = f"The system predicts a {risk_level} dengue risk in {city_name} with an estimated {prediction:.2f} cases in the next two weeks. "
+    
+    if factors:
+        explanation += "This prediction is based on the following factors: " + ", ".join([f"{factor['name']} ({factor['value']})" for factor in factors]) + ". "
+    else:
+        explanation += "No specific high-risk factors were identified, but vigilance is still recommended. "
+    
     explanation += f"\n\nStatistical Analysis:\n"
     explanation += f"- Average dengue cases: {stats_analysis['mean_cases']:.2f} (median: {stats_analysis['median_cases']:.2f})\n"
     explanation += f"- Case variability: {stats_analysis['std_cases']:.2f} (standard deviation)\n"
@@ -253,7 +208,6 @@
     explanation += f"- Trend: {stats_analysis['trend_direction']} "
     explanation += f"(from {stats_analysis['trend_start']:.2f} to {stats_analysis['trend_end']:.2f} cases)\n"
     
-    # Add insights based on statistical analysis
     if stats_analysis['temp_correlation_p'] < 0.05:
         explanation += f"Temperature shows a significant {'positive' if stats_analysis['temp_correlation'] > 0 else 'negative'} correlation with dengue cases. "
     if stats_analysis['rain_correlation_p'] < 0.05:
@@ -278,26 +232,24 @@
         ]
     }
     
-<<<<<<< HEAD
-    neighboring_info = f"Neighboring cities with elevated risk: {', '.join(neighboring_cities)}" if neighboring_cities else "No neighboring cities with elevated risk."
-=======
     explanation += "\nBased on this risk level and statistical analysis, we recommend: "
     explanation += ", ".join(recommendations[risk_level]) + ". "
     
-    # Add recommendations based on statistical insights
     if stats_analysis['trend_direction'] == 'Increasing':
         explanation += "Given the increasing trend, consider allocating additional resources for dengue prevention and control. "
     if stats_analysis['temp_correlation_p'] < 0.05 and stats_analysis['temp_correlation'] > 0:
         explanation += "With temperature significantly correlated to cases, intensify prevention efforts during warmer periods. "
     if stats_analysis['rain_correlation_p'] < 0.05 and stats_analysis['rain_correlation'] > 0:
         explanation += "As rainfall is significantly correlated with cases, increase vigilance and vector control during rainy seasons. "
->>>>>>> a2f10c50
+    
+    neighboring_info = f"Neighboring cities with elevated risk: {', '.join(neighboring_cities)}" if neighboring_cities else "No neighboring cities with elevated risk."
     
     return {
-        "city": city,
+        "city": city_name,
         "prediction": float(prediction),
         "risk_level": risk_level,
         "factors": factors,
         "recommendations": recommendations[risk_level],
+        "explanation": explanation,
         "neighboring_info": neighboring_info
     }